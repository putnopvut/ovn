/*
 * Copyright (c) 2008, 2009, 2010 Nicira Networks.
 *
 * Licensed under the Apache License, Version 2.0 (the "License");
 * you may not use this file except in compliance with the License.
 * You may obtain a copy of the License at:
 *
 *     http://www.apache.org/licenses/LICENSE-2.0
 *
 * Unless required by applicable law or agreed to in writing, software
 * distributed under the License is distributed on an "AS IS" BASIS,
 * WITHOUT WARRANTIES OR CONDITIONS OF ANY KIND, either express or implied.
 * See the License for the specific language governing permissions and
 * limitations under the License.
 */

#include <config.h>
#include "dpif.h"

#include <assert.h>
#include <ctype.h>
#include <errno.h>
#include <fcntl.h>
#include <inttypes.h>
#include <net/if.h>
#include <linux/ethtool.h>
#include <linux/rtnetlink.h>
#include <linux/sockios.h>
#include <stdlib.h>
#include <sys/ioctl.h>
#include <unistd.h>

#include "dpif-provider.h"
#include "ofpbuf.h"
#include "poll-loop.h"
#include "rtnetlink.h"
#include "svec.h"
#include "util.h"

#include "vlog.h"
#define THIS_MODULE VLM_dpif_linux

/* Datapath interface for the openvswitch Linux kernel module. */
struct dpif_linux {
    struct dpif dpif;
    int fd;

    /* Used by dpif_linux_get_all_names(). */
    char *local_ifname;
    int minor;

    /* Change notification. */
    int local_ifindex;          /* Ifindex of local port. */
    struct svec changed_ports;  /* Ports that have changed. */
    struct rtnetlink_notifier port_notifier;
    bool change_error;
};

static struct vlog_rate_limit error_rl = VLOG_RATE_LIMIT_INIT(9999, 5);

static int do_ioctl(const struct dpif *, int cmd, const void *arg);
static int lookup_minor(const char *name, int *minor);
static int finish_open(struct dpif *, const char *local_ifname);
static int get_openvswitch_major(void);
static int create_minor(const char *name, int minor, struct dpif **dpifp);
static int open_minor(int minor, struct dpif **dpifp);
static int make_openvswitch_device(int minor, char **fnp);
static void dpif_linux_port_changed(const struct rtnetlink_change *,
                                    void *dpif);

static struct dpif_linux *
dpif_linux_cast(const struct dpif *dpif)
{
    dpif_assert_class(dpif, &dpif_linux_class);
    return CONTAINER_OF(dpif, struct dpif_linux, dpif);
}

static int
dpif_linux_enumerate(struct svec *all_dps)
{
    int major;
    int error;
    int i;

    /* Check that the Open vSwitch module is loaded. */
    major = get_openvswitch_major();
    if (major < 0) {
        return -major;
    }

    error = 0;
    for (i = 0; i < ODP_MAX; i++) {
        struct dpif *dpif;
        char devname[16];
        int retval;

        sprintf(devname, "dp%d", i);
        retval = dpif_open(devname, "system", &dpif);
        if (!retval) {
            svec_add(all_dps, devname);
            dpif_uninit(dpif, true);
        } else if (retval != ENODEV && !error) {
            error = retval;
        }
    }
    return error;
}

static int
<<<<<<< HEAD
dpif_linux_open(const char *name, const char *type UNUSED, bool create,
=======
dpif_linux_open(const char *name OVS_UNUSED, char *suffix, bool create,
>>>>>>> 67a4917b
                struct dpif **dpifp)
{
    int minor;

    minor = !strncmp(name, "dp", 2)
            && isdigit((unsigned char)name[2]) ? atoi(name + 2) : -1;
    if (create) {
        if (minor >= 0) {
            return create_minor(name, minor, dpifp);
        } else {
            /* Scan for unused minor number. */
            for (minor = 0; minor < ODP_MAX; minor++) {
                int error = create_minor(name, minor, dpifp);
                if (error != EBUSY) {
                    return error;
                }
            }

            /* All datapath numbers in use. */
            return ENOBUFS;
        }
    } else {
        struct dpif_linux *dpif;
        struct odp_port port;
        int error;

        if (minor < 0) {
            error = lookup_minor(name, &minor);
            if (error) {
                return error;
            }
        }

        error = open_minor(minor, dpifp);
        if (error) {
            return error;
        }
        dpif = dpif_linux_cast(*dpifp);

        /* We need the local port's ifindex for the poll function.  Start by
         * getting the local port's name. */
        memset(&port, 0, sizeof port);
        port.port = ODPP_LOCAL;
        if (ioctl(dpif->fd, ODP_PORT_QUERY, &port)) {
            error = errno;
            if (error != ENODEV) {
                VLOG_WARN("%s: probe returned unexpected error: %s",
                          dpif_name(*dpifp), strerror(error));
            }
            dpif_uninit(*dpifp, true);
            return error;
        }

        /* Then use that to finish up opening. */
        return finish_open(&dpif->dpif, port.devname);
    }
}

static void
dpif_linux_close(struct dpif *dpif_)
{
    struct dpif_linux *dpif = dpif_linux_cast(dpif_);
    rtnetlink_notifier_unregister(&dpif->port_notifier);
    svec_destroy(&dpif->changed_ports);
    free(dpif->local_ifname);
    close(dpif->fd);
    free(dpif);
}

static int
dpif_linux_get_all_names(const struct dpif *dpif_, struct svec *all_names)
{
    struct dpif_linux *dpif = dpif_linux_cast(dpif_);

    svec_add_nocopy(all_names, xasprintf("dp%d", dpif->minor));
    svec_add(all_names, dpif->local_ifname);
    return 0;
}

static int
dpif_linux_destroy(struct dpif *dpif_)
{
    return do_ioctl(dpif_, ODP_DP_DESTROY, NULL);
}

static int
dpif_linux_get_stats(const struct dpif *dpif_, struct odp_stats *stats)
{
    memset(stats, 0, sizeof *stats);
    return do_ioctl(dpif_, ODP_DP_STATS, stats);
}

static int
dpif_linux_get_drop_frags(const struct dpif *dpif_, bool *drop_fragsp)
{
    int drop_frags;
    int error;

    error = do_ioctl(dpif_, ODP_GET_DROP_FRAGS, &drop_frags);
    if (!error) {
        *drop_fragsp = drop_frags & 1;
    }
    return error;
}

static int
dpif_linux_set_drop_frags(struct dpif *dpif_, bool drop_frags)
{
    int drop_frags_int = drop_frags;
    return do_ioctl(dpif_, ODP_SET_DROP_FRAGS, &drop_frags_int);
}

static int
dpif_linux_port_add(struct dpif *dpif_, const char *devname, uint16_t flags,
                    uint16_t *port_no)
{
    struct odp_port port;
    int error;

    memset(&port, 0, sizeof port);
    strncpy(port.devname, devname, sizeof port.devname);
    port.flags = flags;
    error = do_ioctl(dpif_, ODP_PORT_ADD, &port);
    if (!error) {
        *port_no = port.port;
    }
    return error;
}

static int
dpif_linux_port_del(struct dpif *dpif_, uint16_t port_no)
{
    int tmp = port_no;
    return do_ioctl(dpif_, ODP_PORT_DEL, &tmp);
}

static int
dpif_linux_port_query_by_number(const struct dpif *dpif_, uint16_t port_no,
                          struct odp_port *port)
{
    memset(port, 0, sizeof *port);
    port->port = port_no;
    return do_ioctl(dpif_, ODP_PORT_QUERY, port);
}

static int
dpif_linux_port_query_by_name(const struct dpif *dpif_, const char *devname,
                              struct odp_port *port)
{
    memset(port, 0, sizeof *port);
    strncpy(port->devname, devname, sizeof port->devname);
    return do_ioctl(dpif_, ODP_PORT_QUERY, port);
}

static int
dpif_linux_flow_flush(struct dpif *dpif_)
{
    return do_ioctl(dpif_, ODP_FLOW_FLUSH, NULL);
}

static int
dpif_linux_port_list(const struct dpif *dpif_, struct odp_port *ports, int n)
{
    struct odp_portvec pv;
    int error;

    pv.ports = ports;
    pv.n_ports = n;
    error = do_ioctl(dpif_, ODP_PORT_LIST, &pv);
    return error ? -error : pv.n_ports;
}

static int
dpif_linux_port_poll(const struct dpif *dpif_, char **devnamep)
{
    struct dpif_linux *dpif = dpif_linux_cast(dpif_);

    if (dpif->change_error) {
        dpif->change_error = false;
        svec_clear(&dpif->changed_ports);
        return ENOBUFS;
    } else if (dpif->changed_ports.n) {
        *devnamep = dpif->changed_ports.names[--dpif->changed_ports.n];
        return 0;
    } else {
        return EAGAIN;
    }
}

static void
dpif_linux_port_poll_wait(const struct dpif *dpif_)
{
    struct dpif_linux *dpif = dpif_linux_cast(dpif_);
    if (dpif->changed_ports.n || dpif->change_error) {
        poll_immediate_wake();
    } else {
        rtnetlink_notifier_wait();
    }
}

static int
dpif_linux_port_group_get(const struct dpif *dpif_, int group,
                          uint16_t ports[], int n)
{
    struct odp_port_group pg;
    int error;

    assert(n <= UINT16_MAX);
    pg.group = group;
    pg.ports = ports;
    pg.n_ports = n;
    error = do_ioctl(dpif_, ODP_PORT_GROUP_GET, &pg);
    return error ? -error : pg.n_ports;
}

static int
dpif_linux_port_group_set(struct dpif *dpif_, int group,
                          const uint16_t ports[], int n)
{
    struct odp_port_group pg;

    assert(n <= UINT16_MAX);
    pg.group = group;
    pg.ports = (uint16_t *) ports;
    pg.n_ports = n;
    return do_ioctl(dpif_, ODP_PORT_GROUP_SET, &pg);
}

static int
dpif_linux_flow_get(const struct dpif *dpif_, struct odp_flow flows[], int n)
{
    struct odp_flowvec fv;
    fv.flows = flows;
    fv.n_flows = n;
    return do_ioctl(dpif_, ODP_FLOW_GET, &fv);
}

static int
dpif_linux_flow_put(struct dpif *dpif_, struct odp_flow_put *put)
{
    return do_ioctl(dpif_, ODP_FLOW_PUT, put);
}

static int
dpif_linux_flow_del(struct dpif *dpif_, struct odp_flow *flow)
{
    return do_ioctl(dpif_, ODP_FLOW_DEL, flow);
}

static int
dpif_linux_flow_list(const struct dpif *dpif_, struct odp_flow flows[], int n)
{
    struct odp_flowvec fv;
    int error;

    fv.flows = flows;
    fv.n_flows = n;
    error = do_ioctl(dpif_, ODP_FLOW_LIST, &fv);
    return error ? -error : fv.n_flows;
}

static int
dpif_linux_execute(struct dpif *dpif_, uint16_t in_port,
                   const union odp_action actions[], int n_actions,
                   const struct ofpbuf *buf)
{
    struct odp_execute execute;
    memset(&execute, 0, sizeof execute);
    execute.in_port = in_port;
    execute.actions = (union odp_action *) actions;
    execute.n_actions = n_actions;
    execute.data = buf->data;
    execute.length = buf->size;
    return do_ioctl(dpif_, ODP_EXECUTE, &execute);
}

static int
dpif_linux_recv_get_mask(const struct dpif *dpif_, int *listen_mask)
{
    return do_ioctl(dpif_, ODP_GET_LISTEN_MASK, listen_mask);
}

static int
dpif_linux_recv_set_mask(struct dpif *dpif_, int listen_mask)
{
    return do_ioctl(dpif_, ODP_SET_LISTEN_MASK, &listen_mask);
}

static int
dpif_linux_get_sflow_probability(const struct dpif *dpif_,
                                 uint32_t *probability)
{
    return do_ioctl(dpif_, ODP_GET_SFLOW_PROBABILITY, probability);
}

static int
dpif_linux_set_sflow_probability(struct dpif *dpif_, uint32_t probability)
{
    return do_ioctl(dpif_, ODP_SET_SFLOW_PROBABILITY, &probability);
}

static int
dpif_linux_recv(struct dpif *dpif_, struct ofpbuf **bufp)
{
    struct dpif_linux *dpif = dpif_linux_cast(dpif_);
    struct ofpbuf *buf;
    int retval;
    int error;

    buf = ofpbuf_new(65536);
    retval = read(dpif->fd, ofpbuf_tail(buf), ofpbuf_tailroom(buf));
    if (retval < 0) {
        error = errno;
        if (error != EAGAIN) {
            VLOG_WARN_RL(&error_rl, "%s: read failed: %s",
                         dpif_name(dpif_), strerror(error));
        }
    } else if (retval >= sizeof(struct odp_msg)) {
        struct odp_msg *msg = buf->data;
        if (msg->length <= retval) {
            buf->size += retval;
            *bufp = buf;
            return 0;
        } else {
            VLOG_WARN_RL(&error_rl, "%s: discarding message truncated "
                         "from %"PRIu32" bytes to %d",
                         dpif_name(dpif_), msg->length, retval);
            error = ERANGE;
        }
    } else if (!retval) {
        VLOG_WARN_RL(&error_rl, "%s: unexpected end of file", dpif_name(dpif_));
        error = EPROTO;
    } else {
        VLOG_WARN_RL(&error_rl,
                     "%s: discarding too-short message (%d bytes)",
                     dpif_name(dpif_), retval);
        error = ERANGE;
    }

    *bufp = NULL;
    ofpbuf_delete(buf);
    return error;
}

static void
dpif_linux_recv_wait(struct dpif *dpif_)
{
    struct dpif_linux *dpif = dpif_linux_cast(dpif_);
    poll_fd_wait(dpif->fd, POLLIN);
}

const struct dpif_class dpif_linux_class = {
    "system",
    NULL,
    NULL,
    dpif_linux_enumerate,
    dpif_linux_open,
    dpif_linux_close,
    dpif_linux_get_all_names,
    dpif_linux_destroy,
    dpif_linux_get_stats,
    dpif_linux_get_drop_frags,
    dpif_linux_set_drop_frags,
    dpif_linux_port_add,
    dpif_linux_port_del,
    dpif_linux_port_query_by_number,
    dpif_linux_port_query_by_name,
    dpif_linux_port_list,
    dpif_linux_port_poll,
    dpif_linux_port_poll_wait,
    dpif_linux_port_group_get,
    dpif_linux_port_group_set,
    dpif_linux_flow_get,
    dpif_linux_flow_put,
    dpif_linux_flow_del,
    dpif_linux_flow_flush,
    dpif_linux_flow_list,
    dpif_linux_execute,
    dpif_linux_recv_get_mask,
    dpif_linux_recv_set_mask,
    dpif_linux_get_sflow_probability,
    dpif_linux_set_sflow_probability,
    dpif_linux_recv,
    dpif_linux_recv_wait,
};

static int get_openvswitch_major(void);
static int get_major(const char *target);

static int
do_ioctl(const struct dpif *dpif_, int cmd, const void *arg)
{
    struct dpif_linux *dpif = dpif_linux_cast(dpif_);
    return ioctl(dpif->fd, cmd, arg) ? errno : 0;
}

static int
lookup_minor(const char *name, int *minorp)
{
    struct ethtool_drvinfo drvinfo;
    int minor, port_no;
    struct ifreq ifr;
    int error;
    int sock;

    sock = socket(AF_INET, SOCK_DGRAM, 0);
    if (sock < 0) {
        VLOG_WARN("socket(AF_INET) failed: %s", strerror(errno));
        error = errno;
        goto error;
    }

    memset(&ifr, 0, sizeof ifr);
    strncpy(ifr.ifr_name, name, sizeof ifr.ifr_name);
    ifr.ifr_data = (caddr_t) &drvinfo;

    memset(&drvinfo, 0, sizeof drvinfo);
    drvinfo.cmd = ETHTOOL_GDRVINFO;
    if (ioctl(sock, SIOCETHTOOL, &ifr)) {
        VLOG_WARN("ioctl(SIOCETHTOOL) failed: %s", strerror(errno));
        error = errno;
        goto error_close_sock;
    }

    if (strcmp(drvinfo.driver, "openvswitch")) {
        VLOG_WARN("%s is not an openvswitch device", name);
        error = EOPNOTSUPP;
        goto error_close_sock;
    }

    if (sscanf(drvinfo.bus_info, "%d.%d", &minor, &port_no) != 2) {
        VLOG_WARN("%s ethtool bus_info has unexpected format", name);
        error = EPROTOTYPE;
        goto error_close_sock;
    } else if (port_no != ODPP_LOCAL) {
        /* This is an Open vSwitch device but not the local port.  We
         * intentionally support only using the name of the local port as the
         * name of a datapath; otherwise, it would be too difficult to
         * enumerate all the names of a datapath. */
        error = EOPNOTSUPP;
        goto error_close_sock;
    }

    *minorp = minor;
    close(sock);
    return 0;

error_close_sock:
    close(sock);
error:
    return error;
}

static int
make_openvswitch_device(int minor, char **fnp)
{
    const char dirname[] = "/dev/net";
    int major;
    dev_t dev;
    struct stat s;
    char fn[128];

    *fnp = NULL;

    major = get_openvswitch_major();
    if (major < 0) {
        return -major;
    }
    dev = makedev(major, minor);

    sprintf(fn, "%s/dp%d", dirname, minor);
    if (!stat(fn, &s)) {
        if (!S_ISCHR(s.st_mode)) {
            VLOG_WARN_RL(&error_rl, "%s is not a character device, fixing",
                         fn);
        } else if (s.st_rdev != dev) {
            VLOG_WARN_RL(&error_rl,
                         "%s is device %u:%u but should be %u:%u, fixing",
                         fn, major(s.st_rdev), minor(s.st_rdev),
                         major(dev), minor(dev));
        } else {
            goto success;
        }
        if (unlink(fn)) {
            VLOG_WARN_RL(&error_rl, "%s: unlink failed (%s)",
                         fn, strerror(errno));
            return errno;
        }
    } else if (errno == ENOENT) {
        if (stat(dirname, &s)) {
            if (errno == ENOENT) {
                if (mkdir(dirname, 0755)) {
                    VLOG_WARN_RL(&error_rl, "%s: mkdir failed (%s)",
                                 dirname, strerror(errno));
                    return errno;
                }
            } else {
                VLOG_WARN_RL(&error_rl, "%s: stat failed (%s)",
                             dirname, strerror(errno));
                return errno;
            }
        }
    } else {
        VLOG_WARN_RL(&error_rl, "%s: stat failed (%s)", fn, strerror(errno));
        return errno;
    }

    /* The device needs to be created. */
    if (mknod(fn, S_IFCHR | 0700, dev)) {
        VLOG_WARN_RL(&error_rl,
                     "%s: creating character device %u:%u failed (%s)",
                     fn, major(dev), minor(dev), strerror(errno));
        return errno;
    }

success:
    *fnp = xstrdup(fn);
    return 0;
}

/* Return the major device number of the Open vSwitch device.  If it
 * cannot be determined, a negative errno is returned. */
static int
get_openvswitch_major(void)
{
    static int openvswitch_major = -1;
    if (openvswitch_major < 0) {
        openvswitch_major = get_major("openvswitch");
    }
    return openvswitch_major;
}

static int
get_major(const char *target)
{
    const char fn[] = "/proc/devices";
    char line[128];
    FILE *file;
    int ln;

    file = fopen(fn, "r");
    if (!file) {
        VLOG_ERR("opening %s failed (%s)", fn, strerror(errno));
        return -errno;
    }

    for (ln = 1; fgets(line, sizeof line, file); ln++) {
        char name[64];
        int major;

        if (!strncmp(line, "Character", 9) || line[0] == '\0') {
            /* Nothing to do. */
        } else if (!strncmp(line, "Block", 5)) {
            /* We only want character devices, so skip the rest of the file. */
            break;
        } else if (sscanf(line, "%d %63s", &major, name)) {
            if (!strcmp(name, target)) {
                fclose(file);
                return major;
            }
        } else {
            static bool warned;
            if (!warned) {
                VLOG_WARN("%s:%d: syntax error", fn, ln);
            }
            warned = true;
        }
    }

    VLOG_ERR("%s: %s major not found (is the module loaded?)", fn, target);
    return -ENODEV;
}

static int
finish_open(struct dpif *dpif_, const char *local_ifname)
{
    struct dpif_linux *dpif = dpif_linux_cast(dpif_);
    dpif->local_ifname = xstrdup(local_ifname);
    dpif->local_ifindex = if_nametoindex(local_ifname);
    if (!dpif->local_ifindex) {
        int error = errno;
        dpif_uninit(dpif_, true);
        VLOG_WARN("could not get ifindex of %s device: %s",
                  local_ifname, strerror(errno));
        return error;
    }
    return 0;
}

static int
create_minor(const char *name, int minor, struct dpif **dpifp)
{
    int error = open_minor(minor, dpifp);
    if (!error) {
        error = do_ioctl(*dpifp, ODP_DP_CREATE, name);
        if (!error) {
            error = finish_open(*dpifp, name);
        } else {
            dpif_uninit(*dpifp, true);
        }
    }
    return error;
}

static int
open_minor(int minor, struct dpif **dpifp)
{
    int error;
    char *fn;
    int fd;

    error = make_openvswitch_device(minor, &fn);
    if (error) {
        return error;
    }

    fd = open(fn, O_RDONLY | O_NONBLOCK);
    if (fd >= 0) {
        struct dpif_linux *dpif = xmalloc(sizeof *dpif);
        error = rtnetlink_notifier_register(&dpif->port_notifier,
                                           dpif_linux_port_changed, dpif);
        if (!error) {
            char *name;

            name = xasprintf("dp%d", minor);
            dpif_init(&dpif->dpif, &dpif_linux_class, name, minor, minor);
            free(name);

            dpif->fd = fd;
            dpif->local_ifname = NULL;
            dpif->minor = minor;
            dpif->local_ifindex = 0;
            svec_init(&dpif->changed_ports);
            dpif->change_error = false;
            *dpifp = &dpif->dpif;
        } else {
            free(dpif);
        }
    } else {
        error = errno;
        VLOG_WARN("%s: open failed (%s)", fn, strerror(error));
    }
    free(fn);

    return error;
}

static void
dpif_linux_port_changed(const struct rtnetlink_change *change, void *dpif_)
{
    struct dpif_linux *dpif = dpif_;

    if (change) {
        if (change->master_ifindex == dpif->local_ifindex
            && (change->nlmsg_type == RTM_NEWLINK
                || change->nlmsg_type == RTM_DELLINK))
        {
            /* Our datapath changed, either adding a new port or deleting an
             * existing one. */
            if (!svec_contains(&dpif->changed_ports, change->ifname)) {
                svec_add(&dpif->changed_ports, change->ifname);
                svec_sort(&dpif->changed_ports);
            }
        }
    } else {
        dpif->change_error = true;
    }
}<|MERGE_RESOLUTION|>--- conflicted
+++ resolved
@@ -107,11 +107,7 @@
 }
 
 static int
-<<<<<<< HEAD
-dpif_linux_open(const char *name, const char *type UNUSED, bool create,
-=======
-dpif_linux_open(const char *name OVS_UNUSED, char *suffix, bool create,
->>>>>>> 67a4917b
+dpif_linux_open(const char *name, const char *type OVS_UNUSED, bool create,
                 struct dpif **dpifp)
 {
     int minor;
